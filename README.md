# PyRecover

PyRecover is a robust distributed checkpointing and job management system for multi-GPU SLURM workloads. The project offers efficient training with time-aware checkpointing to maximize cluster utilization.

## Table of Contents
- [PyRecover](#pyrecover)
  - [Table of Contents](#table-of-contents)
  - [Environment Setup](#environment-setup)
    - [Prerequisites](#prerequisites)
    - [Installation](#installation)
  - [Training](#training)
    - [Command Line Arguments](#command-line-arguments)
    - [SLURM Submission Script](#slurm-submission-script)
      - [Key Parameters](#key-parameters)
      - [Script Arguments](#script-arguments)
      - [Time-Aware Job Management](#time-aware-job-management)
      - [Example Usage](#example-usage)
  - [Checkpointing](#checkpointing)
  - [Time-Aware Checkpointing](#time-aware-checkpointing)
  - [Distributed Training](#distributed-training)

## Environment Setup

Shows environment creation with conda, but principally also other tools such as venv can be used.

### Prerequisites

- Miniconda or Anaconda

### Installation

1. Clone the repository
2. Set up the environment with miniconda:

```bash
conda env create -f env.yml
```

This will create an environment called "pyrecover" based on python 3.10.
Use this environment for development. Activate it by calling:

```
conda activate pyrecover
```

#### Installation with Flash Attention

To install with Flash Attention support, ensure you have the following prerequisites:
- CUDA toolkit (compatible with your PyTorch installation)
- C++ compiler (gcc/g++)
- Python development headers

Then install with:
```
./setup_flashattention.sh
```
or
```
pip install ".[flash-attention]"
```

After this you can activate flash attention as argument. The isntalletion can take un to 2h.
In the slurm script flash attention is attempted to be installed if its activated. This is to make slurm runs as stateless as possible without needing this installation in a container or environment before.

## Training

The codebase contains example code for training a Transformer model on a parquet dataset. It's designed to work with SLURM, automatically detecting when multiple GPUs are available and enabling distributed training via DDP (DistributedDataParallel).
<<<<<<< HEAD

### Command Line Arguments

The training script (`train.py`) accepts various arguments to customize the training process. Here are the key parameters:

=======
>>>>>>> ae9750f9
| Argument                       | Description                                   | Default                                                         |
|--------------------------------|-----------------------------------------------|-----------------------------------------------------------------|
| `--dataset`                    | Path to parquet file with text data           | `/capstor/store/cscs/ethz/large-sc/datasets/train_data.parquet` |
| `--sequence-length`            | Maximum sequence length                       | 2048                                                            |
| `--batch-size`                 | Batch size per GPU                            | 1                                                               |
| `--learning-rate`              | Learning rate                                 | 1e-5                                                            |
| `--training-steps`             | Number of training steps                      | 1000                                                            |
| `--distributed`                | Enable distributed training                   | False                                                           |
| `--model-dtype`                | Model precision (fp16/bf16/fp32/fp64)         | "bf16"                                                          |
| `--checkpoint-dir`             | Directory for checkpoints                     | "checkpoints/"                                                  |
| `--checkpoint-frequency`       | Save checkpoint every N steps                 | 10                                                              |
| `--resume-from-checkpoint`     | Path to checkpoint or "latest"                | None                                                            |
| `--experiment_name`            | Name of experiment (for checkpoint subfolder) | "default-exp"                                                   |
| `--use-torch-distributed-ckpt` | Use distributed checkpointing                 | False                                                           |
| `--compile`                    | Compile model with torch.compile              | False                                                           |
| `--fused-optimizer`            | Use fused optimizer                           | False                                                           |
<<<<<<< HEAD
| `--use_flash_attention`        | Use flash-attention in the model              | False                                                           |
=======
| `--log-loss-to-csv`            | Log loss to a csv for plots/comparison        | False                                                           |
>>>>>>> ae9750f9

For a complete list of arguments, run:
```bash
python train.py --help
```

### Command Line Arguments

The training script accepts various arguments to customize the training process. Here are the key parameters: `train.py`

### Running non distributes training

Make sure to set `#SBATCH --ntasks-per-node=1` this way only one process is spawned on a node. The code uses DDP and one process will only make use of one gpu.

```bash
python train.py --help
```

### SLURM Submission Script

The script is provided for launching training jobs on SLURM clusters. `submit-training-simple.sh`

#### Key Parameters

These key parameters can be adapted by editing the script.

| SLURM Parameter     | Description                          |
|---------------------|--------------------------------------|
| `--nodes`           | Number of nodes to allocate          |
| `--ntasks-per-node` | Tasks per node (typically 1 per GPU) |
| `--gpus-per-node`   | GPUs to use per node                 |
| `--time`            | Time limit for the job               |
| `--partition`       | SLURM partition to use               |

#### Script Arguments

The submission script supports the following arguments:

| Argument                       | Description                                        |
|--------------------------------|----------------------------------------------------|
| `--distributed`                | Enable distributed training                        |
| `--exp_name=NAME`              | Set experiment name (affects checkpoint subfolder) |
| `--continue`                   | Resume from latest checkpoint                      |
| `--use_torch_distributed_ckpt` | Use torch distributed checkpointing                |
<<<<<<< HEAD
| `--use_flash_attention`        | Use and install flash-attention in the model       |
=======
| `--log-loss-to-csv`            | Log the loss of the training to a csv file         |
>>>>>>> ae9750f9

#### Time-Aware Job Management

The script automatically computes the job end time based on the SLURM time limit and makes it available to the training script. This enables graceful stopping and checkpointing as the job approaches its time limit.

#### Example Usage

```bash
# Non-distributed training
sbatch submit-training-simple.sh --exp_name=my_experiment

# Distributed training on multiple GPUs
sbatch submit-training-simple.sh --distributed --exp_name=distributed_exp

# Resume from checkpoint with distributed checkpointing
sbatch submit-training-simple.sh --distributed --continue --use_torch_distributed_ckpt
```

## Checkpointing

PyRecover offers two checkpointing methods:

1. **Vanilla Checkpointing**: Standard PyTorch checkpointing (default)

   - Use with standard submission script without flags

2. **Distributed Checkpointing**: Faster loading/saving for large models (45+ GB)
   - Enable with flag `--use_torch_distributed_ckpt`

Checkpoints are automatically organized by experiment name, allowing you to run multiple experiments without overwriting previous results.

## Time-Aware Checkpointing

Time-aware checkpointing enables the training script to monitor the remaining SLURM job time and automatically trigger a final checkpoint and graceful exit before the job ends. This prevents loss of training progress due to walltime limits.

- Activate by adding the `--timeaware-checkpointing` flag to your training command or SLURM script.
- The script dynamically tracks iteration and checkpoint durations to calculate a safe stopping threshold.
- As the job nears its end, a final checkpoint is saved and the process exits cleanly, allowing seamless resumption.

**Example usage:**

```bash
sbatch submit-training-simple.sh --distributed --timeaware-checkpointing
```

## Distributed Training

For distributed training across multiple GPUs and nodes:

1. Set SLURM parameters in the submission script:

   - (for 4 GPUs per node) `--ntasks-per-node=4`
   - `--nodes=X` (where X is the number of nodes)

2. Launch with the distributed flag:

```bash
   sbatch submit-training-simple.sh --distributed
```
This will automatically:
- Initialize process groups
- Set up data parallelism with DistributedDataParallel
- Configure distributed samplers for the dataset

## Benchmarks

To test the checkpointing we employ different benchmark possibilities. This is either enabled by separate scripts or by setting cmd args.
For some it is even enough to look at the output.

### Check equality of weights
With and without checkpointing or continue from checkpoint we can reach two final checkpoints.
Make sure training is done with same hyperparams and training-args and use the same fixed seed.
Then use the script `tests/check_weights_equality.py` and give the path to two checkpoints as arguments.

#### Usage
``` bash
python check_weights_equality.py <checkpoint1> <checkpoint2> [--distributed] [--tolerance 1e-7] [--verbose]
```

#### Arguments
- `checkpoint1`: Path to the first checkpoint
- `checkpoint2`: Path to the second checkpoint
- : Use this flag if the checkpoints were saved using distributed checkpointing `--distributed`
- `--tolerance`: Floating point tolerance for comparison (default: 1e-7)
- `--verbose`: Enable detailed output of differences

### Loss convergence
To compare loss convergence with and without checkpointing, we add the possibility to log loss values for each step to a csv file that will be stored in the experiment folder.
Just add the parameter: `--log-loss-to-csv`.<|MERGE_RESOLUTION|>--- conflicted
+++ resolved
@@ -65,14 +65,12 @@
 ## Training
 
 The codebase contains example code for training a Transformer model on a parquet dataset. It's designed to work with SLURM, automatically detecting when multiple GPUs are available and enabling distributed training via DDP (DistributedDataParallel).
-<<<<<<< HEAD
+
 
 ### Command Line Arguments
 
 The training script (`train.py`) accepts various arguments to customize the training process. Here are the key parameters:
 
-=======
->>>>>>> ae9750f9
 | Argument                       | Description                                   | Default                                                         |
 |--------------------------------|-----------------------------------------------|-----------------------------------------------------------------|
 | `--dataset`                    | Path to parquet file with text data           | `/capstor/store/cscs/ethz/large-sc/datasets/train_data.parquet` |
@@ -89,11 +87,8 @@
 | `--use-torch-distributed-ckpt` | Use distributed checkpointing                 | False                                                           |
 | `--compile`                    | Compile model with torch.compile              | False                                                           |
 | `--fused-optimizer`            | Use fused optimizer                           | False                                                           |
-<<<<<<< HEAD
 | `--use_flash_attention`        | Use flash-attention in the model              | False                                                           |
-=======
 | `--log-loss-to-csv`            | Log loss to a csv for plots/comparison        | False                                                           |
->>>>>>> ae9750f9
 
 For a complete list of arguments, run:
 ```bash
@@ -138,11 +133,8 @@
 | `--exp_name=NAME`              | Set experiment name (affects checkpoint subfolder) |
 | `--continue`                   | Resume from latest checkpoint                      |
 | `--use_torch_distributed_ckpt` | Use torch distributed checkpointing                |
-<<<<<<< HEAD
 | `--use_flash_attention`        | Use and install flash-attention in the model       |
-=======
 | `--log-loss-to-csv`            | Log the loss of the training to a csv file         |
->>>>>>> ae9750f9
 
 #### Time-Aware Job Management
 
