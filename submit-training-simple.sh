#!/bin/bash
#SBATCH --job-name=pyrecover_run  # A name for your job. Visible in squeue.
#SBATCH --account=a-large-sc
#SBATCH --nodes=2 # On clariden we can only get resources in full node pieces (thus its not needed to set memory or cpus)
#SBATCH --ntasks-per-node=4      # 4 tasks per node (1 per GPU) (with torchrun this would be 1)
#SBATCH --gpus-per-node=4        # with our setup, set to 1 if train non parallel and 4 if training parallel 
#SBATCH --time=00:15:00 # HH:MM:SS, set a time limit for this job
#SBATCH --partition=debug # "normal"(24h max runtime) or "debug"(30min max runtime)
#SBATCH --environment=/users/rkreft/scratch/ngc_pt_jan.toml # the environment to use
#SBATCH --output=/iopsstor/scratch/cscs/%u/llm_benchmark_%j.out # log file for stdout / prints etc
#SBATCH --error=/iopsstor/scratch/cscs/%u/llm_benchmark_%j.err # log file for stderr / errors

# Exit immediately if a command exits with a non-zero status (good practice)
set -eo pipefail
# Print SLURM variables so you see how your resources are allocated
echo "[sbatch-master] Job Name: $SLURM_JOB_NAME"
echo "[sbatch-master] Job ID: $SLURM_JOB_ID"
echo "[sbatch-master] Num Nodes: $SLURM_NNODES"
echo "[sbatch-master] Allocated Node(s): $SLURM_NODELIST"
echo "[sbatch-master] Number of Tasks(worldsize): $SLURM_NTASKS"
echo "[sbatch-master] MasterNodeID: $SLURM_NODEID"
echo "Current path: $(pwd)"
echo "Current user: $(whoami)"

# Change to the working directory
cd /users/$(whoami)/scratch/PyRecover
echo "cd to: $(pwd)"

# Compute job end time in UNIX timestamp (FOR TIME-AWARE-CHECKPPOINTING)
if [ -n "$SLURM_JOB_START_TIME" ]; then
  # Check if SLURM_JOB_START_TIME is a number (UNIX timestamp)
  if [[ "$SLURM_JOB_START_TIME" =~ ^[0-9]+$ ]]; then
    start_epoch=$SLURM_JOB_START_TIME
  else
    # Assume it's a date string (format: YYYY-MM-DDTHH:MM:SS)
    start_epoch=$(date -d "$SLURM_JOB_START_TIME" +%s)
  fi
else
  # Fallback: use current time as start
  start_epoch=$(date +%s)
fi
# SLURM_TIMELIMIT is in minutes, convert to seconds
# Remove leading zeros to avoid octal interpretation
SLURM_TIMELIMIT=$((10#$SLURM_TIMELIMIT))
timelimit_sec=$((SLURM_TIMELIMIT * 60))
export SLURM_JOB_END_TIME=$((start_epoch + timelimit_sec))
echo "(FOR TIME-AWARE-CHECKPPOINTING) SLURM_JOB_END_TIME set to $SLURM_JOB_END_TIME"

# Parse command line arguments
DISTRIBUTED_FLAG=""
EXPERIMENT_NAME="default_exp"
RESUME_FLAG=""
TORCH_DIST_CKPT_FLAG=""
TIMEAWARE_CKPT_FLAG=""
<<<<<<< HEAD
USE_FLASH_ATTENTION_FLAG=""
=======
LOG_LOSS_FLAG=""
>>>>>>> ae9750f9

for arg in "$@"; do
  if [ "$arg" == "--distributed" ]; then
    DISTRIBUTED_FLAG="--distributed"
    echo "LAUNCHING WITH DISTRIBUTED MODE"
  fi
  if [[ "$arg" == --exp_name=* ]]; then
    # Extract the value after the equals sign
    EXPERIMENT_NAME="${arg#*=}"
    echo "Experiment name: $EXPERIMENT_NAME"
  fi
  if [[ "$arg" == "--continue" ]]; then
    RESUME_FLAG="--resume-from-checkpoint=latest"
    echo "Resuming from latest checkpoint!"
  fi
  if [[ "$arg" == "--use_torch_distributed_ckpt" ]]; then
    TORCH_DIST_CKPT_FLAG="--use-torch-distributed-ckpt"
    echo "Using torch.distributed.checkpoint for checkpointing!"
  fi
  if [[ "$arg" == "--timeaware-checkpointing" ]]; then
    TIMEAWARE_CKPT_FLAG="--timeaware-checkpointing"
    echo "Time-aware checkpointing enabled!"
  fi
<<<<<<< HEAD
  if [[ "$arg" == "--use_flash_attention" ]]; then
    USE_FLASH_ATTENTION_FLAG="--use_flash_attention"
    echo "Enable Flash-Attention! Make sure its installed for slurm job..."
    ./setup_flashattention.sh
    echo "Installed Flash-Attention!"
=======
  if [[ "$arg" == "--log-loss-to-csv" ]]; then
    LOG_LOSS_FLAG="--log-loss-to-csv"
    echo "Logging loss to file!"
>>>>>>> ae9750f9
  fi
done

# The defined environment vars will be shared with the other compute nodes.
export MASTER_ADDR=$(scontrol show hostname "$SLURM_NODELIST" | head -n1)
export MASTER_PORT=12345 # Choose an unused port
export WORLD_SIZE=$(( SLURM_NNODES * SLURM_NTASKS_PER_NODE ))
echo "[sbatch-master] execute command on compute nodes"

# Set common parameters
TRAINING_STEPS=600
LOGGING_FREQ=10
CHECKPOINT_FREQ=-1
GLOBAL_BATCH_SIZE=8
ITER_TIME=1
CKPT_TIME=10

# Benchmarking configurations
echo "=== Starting Simple Training ==="
echo "Will run for $TRAINING_STEPS steps (that's not epochs!) With global batch size $GLOBAL_BATCH_SIZE"
echo "Checkpoint every $CHECKPOINT_FREQ train steps. Log every $LOGGING_FREQ train steps"

# PREPARE-TRAIN-CMD
CMD="
# print current environment variables
echo \"[srun] rank=\$SLURM_PROCID host=\$(hostname) noderank=\$SLURM_NODEID localrank=\$SLURM_LOCALID\"
# Need to change directory again as bash -c starts from base dir
cd /users/$USER/scratch/PyRecover
# run the script
<<<<<<< HEAD
python3 train.py --training-steps $TRAINING_STEPS --logging-frequency $LOGGING_FREQ $DISTRIBUTED_FLAG --checkpoint-frequency $CHECKPOINT_FREQ --verify-checkpoints --batch-size=$GLOBAL_BATCH_SIZE --experiment_name=$EXPERIMENT_NAME --default-iter-time=$ITER_TIME --default-ckpt-time=$CKPT_TIME $RESUME_FLAG $TORCH_DIST_CKPT_FLAG $TIMEAWARE_CKPT_FLAG $USE_FLASH_ATTENTION_FLAG
=======
python3 train.py --training-steps $TRAINING_STEPS --logging-frequency $LOGGING_FREQ $DISTRIBUTED_FLAG --checkpoint-frequency $CHECKPOINT_FREQ --verify-checkpoints --batch-size=$GLOBAL_BATCH_SIZE --experiment_name=$EXPERIMENT_NAME --default-iter-time=$ITER_TIME --default-ckpt-time=$CKPT_TIME $RESUME_FLAG $TORCH_DIST_CKPT_FLAG $TIMEAWARE_CKPT_FLAG $LOG_LOSS_FLAG
>>>>>>> ae9750f9
"

# 1. Baseline (default settings: seq_len=2048, no fused optimizer, no compile)
srun bash -c "$CMD"
echo "[sbatch-master] task finished"
<|MERGE_RESOLUTION|>--- conflicted
+++ resolved
@@ -52,11 +52,8 @@
 RESUME_FLAG=""
 TORCH_DIST_CKPT_FLAG=""
 TIMEAWARE_CKPT_FLAG=""
-<<<<<<< HEAD
 USE_FLASH_ATTENTION_FLAG=""
-=======
 LOG_LOSS_FLAG=""
->>>>>>> ae9750f9
 
 for arg in "$@"; do
   if [ "$arg" == "--distributed" ]; then
@@ -80,17 +77,16 @@
     TIMEAWARE_CKPT_FLAG="--timeaware-checkpointing"
     echo "Time-aware checkpointing enabled!"
   fi
-<<<<<<< HEAD
+
   if [[ "$arg" == "--use_flash_attention" ]]; then
     USE_FLASH_ATTENTION_FLAG="--use_flash_attention"
     echo "Enable Flash-Attention! Make sure its installed for slurm job..."
     ./setup_flashattention.sh
     echo "Installed Flash-Attention!"
-=======
+  fi
   if [[ "$arg" == "--log-loss-to-csv" ]]; then
     LOG_LOSS_FLAG="--log-loss-to-csv"
     echo "Logging loss to file!"
->>>>>>> ae9750f9
   fi
 done
 
@@ -120,12 +116,10 @@
 # Need to change directory again as bash -c starts from base dir
 cd /users/$USER/scratch/PyRecover
 # run the script
-<<<<<<< HEAD
-python3 train.py --training-steps $TRAINING_STEPS --logging-frequency $LOGGING_FREQ $DISTRIBUTED_FLAG --checkpoint-frequency $CHECKPOINT_FREQ --verify-checkpoints --batch-size=$GLOBAL_BATCH_SIZE --experiment_name=$EXPERIMENT_NAME --default-iter-time=$ITER_TIME --default-ckpt-time=$CKPT_TIME $RESUME_FLAG $TORCH_DIST_CKPT_FLAG $TIMEAWARE_CKPT_FLAG $USE_FLASH_ATTENTION_FLAG
-=======
-python3 train.py --training-steps $TRAINING_STEPS --logging-frequency $LOGGING_FREQ $DISTRIBUTED_FLAG --checkpoint-frequency $CHECKPOINT_FREQ --verify-checkpoints --batch-size=$GLOBAL_BATCH_SIZE --experiment_name=$EXPERIMENT_NAME --default-iter-time=$ITER_TIME --default-ckpt-time=$CKPT_TIME $RESUME_FLAG $TORCH_DIST_CKPT_FLAG $TIMEAWARE_CKPT_FLAG $LOG_LOSS_FLAG
->>>>>>> ae9750f9
+
+python3 train.py --training-steps $TRAINING_STEPS --logging-frequency $LOGGING_FREQ $DISTRIBUTED_FLAG --checkpoint-frequency $CHECKPOINT_FREQ --verify-checkpoints --batch-size=$GLOBAL_BATCH_SIZE --experiment_name=$EXPERIMENT_NAME --default-iter-time=$ITER_TIME --default-ckpt-time=$CKPT_TIME $RESUME_FLAG $TORCH_DIST_CKPT_FLAG $TIMEAWARE_CKPT_FLAG $USE_FLASH_ATTENTION_FLAG $LOG_LOSS_FLAG
 "
+
 
 # 1. Baseline (default settings: seq_len=2048, no fused optimizer, no compile)
 srun bash -c "$CMD"
